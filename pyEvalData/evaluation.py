--- conflicted
+++ resolved
@@ -86,31 +86,7 @@
         self.apply_data_filter = False
         self.data_filters = ['evaluatable statement']
 
-<<<<<<< HEAD
     def traverse_counters(self, source_cols=''):
-=======
-    def get_clist(self):
-        """get_clist
-
-        Returns a list of counters as defined by the user.
-        If the counters were defined in a ``dict`` it will be converted
-        to a ``list`` for backwards compatibility.
-
-        Returns:
-            clist (list[str]): list of counter names to evaluate.
-
-        """
-
-        if isinstance(self.clist, dict):
-            # the clist property is a dict, so retrun its keys as list
-            clist = list(self.clist.keys())
-        else:
-            clist = list(self.clist)
-
-        return clist
-
-    def traverse_counters(self, clist, source_cols=''):
->>>>>>> 2cd4fac6
         """traverse_counters
 
         Traverse all counters and replace all predefined counter definitions.
